--- conflicted
+++ resolved
@@ -2,7 +2,6 @@
  * @ts-nocheck
  * Preventing TS checks with files presented in the video for a better presentation.
  */
-<<<<<<< HEAD
 import type { JSONValue, Message } from "ai";
 import React, { type RefCallback, useEffect, useState } from "react";
 import { ClientOnly } from "remix-utils/client-only";
@@ -44,50 +43,7 @@
 import { expoUrlAtom } from "~/lib/stores/qrCodeStore";
 import { useStore } from "@nanostores/react";
 import { StickToBottom, useStickToBottomContext } from "~/lib/hooks";
-=======
-import type { JSONValue, Message } from 'ai';
-import React, { type RefCallback, useEffect, useState } from 'react';
-import { ClientOnly } from 'remix-utils/client-only';
-import { Menu } from '~/components/sidebar/Menu.client';
-import { IconButton } from '~/components/ui/IconButton';
-import { Workbench } from '~/components/workbench/Workbench.client';
-import { classNames } from '~/utils/classNames';
-import { PROVIDER_LIST } from '~/utils/constants';
-import { Messages } from './Messages.client';
-import { SendButton } from './SendButton.client';
-import { APIKeyManager, getApiKeysFromCookies } from './APIKeyManager';
-import Cookies from 'js-cookie';
-import * as Tooltip from '@radix-ui/react-tooltip';
-
-import styles from './BaseChat.module.scss';
-import { ExportChatButton } from '~/components/chat/chatExportAndImport/ExportChatButton';
-import { ImportButtons } from '~/components/chat/chatExportAndImport/ImportButtons';
-import { ExamplePrompts } from '~/components/chat/ExamplePrompts';
-import GitCloneButton from './GitCloneButton';
-
-import FilePreview from './FilePreview';
-import { ModelSelector } from '~/components/chat/ModelSelector';
-import { SpeechRecognitionButton } from '~/components/chat/SpeechRecognition';
-import type { ProviderInfo } from '~/types/model';
-import { ScreenshotStateManager } from './ScreenshotStateManager';
-import { toast } from 'react-toastify';
-import StarterTemplates from './StarterTemplates';
-import type { ActionAlert, SupabaseAlert, DeployAlert } from '~/types/actions';
-import DeployChatAlert from '~/components/deploy/DeployAlert';
-import ChatAlert from './ChatAlert';
-import type { ModelInfo } from '~/lib/modules/llm/types';
-import ProgressCompilation from './ProgressCompilation';
-import type { ProgressAnnotation } from '~/types/context';
-import type { ActionRunner } from '~/lib/runtime/action-runner';
-import { LOCAL_PROVIDERS } from '~/lib/stores/settings';
-import { SupabaseChatAlert } from '~/components/chat/SupabaseAlert';
-import { SupabaseConnection } from './SupabaseConnection';
-import { ExpoQrModal } from '~/components/workbench/ExpoQrModal';
-import { expoUrlAtom } from '~/lib/stores/qrCodeStore';
-import { useStore } from '@nanostores/react';
-import { StickToBottom, useStickToBottomContext } from '~/lib/hooks';
-import { YouTubePlayer } from '~/components/music';
->>>>>>> 5ffe86c4
+import { YouTubePlayer } from "~/components/music";
 
 const TEXTAREA_MIN_HEIGHT = 76;
 
@@ -894,9 +850,7 @@
         {/* Music Player - positioned at bottom middle - only show on homepage (when no chat started) */}
         {!chatStarted && (
           <div className="fixed bottom-6 left-1/2 transform -translate-x-1/2 z-10 w-full max-w-md px-4">
-            <ClientOnly>
-              {() => <YouTubePlayer />}
-            </ClientOnly>
+            <ClientOnly>{() => <YouTubePlayer />}</ClientOnly>
           </div>
         )}
       </div>
